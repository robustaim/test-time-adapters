--- conflicted
+++ resolved
@@ -25,13 +25,9 @@
 ## Usage
 ### Installation (Use this repository as a package for your own project)
 ```bash
-<<<<<<< HEAD
-pip install git+https://github.com/robustaim/test-time-adapters.git
-=======
 uv add git+https://github.com/robustaim/test-time-adapters.git
 uv sync
 uv add torch torchvision  # install torch manually
->>>>>>> 6c17a86c
 ```
 
 ### Reproduction of Results
@@ -39,12 +35,8 @@
 ```bash
 git clone https://github.com/robustaim/test-time-adapters.git ptta
 cd ptta
-<<<<<<< HEAD
-uv sync
-=======
 uv sync --extra torch-cu128  # only windows
 uv sync --extra torch  # only linux
->>>>>>> 6c17a86c
 ```
 
 #### Run Batch Experiments
